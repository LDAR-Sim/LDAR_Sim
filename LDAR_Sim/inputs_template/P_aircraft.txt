P_aircraft = {
    'methods': {
        'aircraft': {
            'label': 'aircraft',
            'module': 'aircraft',
            'deployment_type': 'mobile',
            'measurement_scale': "equipment",
            'sensor': 'default',
            'n_crews': 1,
            'min_temp': -30,
            'max_wind': 10,
            'max_precip': 1,
            'max_workday': 8,
            'cost_per_day': 10000,
            'follow_up_thresh': [0, "absolute"],
            'follow_up_prop': 1,
            't_lost_per_site': 10,
            'reporting_delay': 2,
            'MDL': 0.01,
            'QE': 0,
            'consider_daylight': False
        },
        'OGI_FU': {
            'label': 'OGI_FU',
            'module': 'OGI_FU',
            'deployment_type': 'mobile',
            'measurement_scale': "leak",
            'sensor': 'OGI_camera',
            'n_crews': 1,
            'min_temp': -20,
            'max_wind': 10,
            'max_precip': 0.1,
            'max_workday': 8,
            'cost_per_day': 2500,
            'reporting_delay': 2,
            'MDL': [0.01275, 2.78e-6],
            'consider_daylight': False
        }
    },
    'program_name': 'P_aircraft',
    'n_simulations': 2, 	# Minimum of 2 simulations to get batch plots
<<<<<<< HEAD
    'timesteps': 300,  	# Up to ~5600 for 16 year nc file
=======
    'timesteps': 2000,  	# Up to ~5600 for 16 year nc file
>>>>>>> c71c1a03
    'n_processes': None,
    'start_year': 2017,
    'UTC_offset': -6,
    'time_offsite': 'time_offsite_ground.csv',
<<<<<<< HEAD
    'weather_file': "ERA5_AB_1x1_hourly_2015_2020.nc",
=======
    'weather_file': "ERA5_AB_1x1_hourly_2015_2019.nc",
>>>>>>> c71c1a03
    'weather_is_hourly': False,
    'infrastructure_file': 'facility_list_template.csv',
    'leak_file': 'leak_rates.csv',
    'count_file': 'leak_counts.csv',
    'vent_file': 'site_rates.csv',
<<<<<<< HEAD
    'site_samples': [True, 50],
=======
    'site_samples': [True, 500],
>>>>>>> c71c1a03
    # If True, will overwrite global Leak Dist
    'subtype_distributions': [False, 'subtype_distributions.csv'],
    # If True, will overwrite site-specific times with subtype times
    'subtype_times': [False, 'subtype_times.csv'],
    'consider_operator': False,
    'consider_venting': False,
    'consider_weather': True,
    'repair_delay': 14,
    'repair_cost': 200,
    'use_empirical_rates': False,  # 'sample', 'fit', or False
    'leak_rate_dist': ['lognorm', -2.776, 1.462, "kilogram", "hour"],
    'max_leak_rate': 100,  # g/s
    'LPR': 0.0065,
    'NRd': 150,
    'max_det_op': 0.00,
    'spin_up': 0,
    'write_data': True,  # Must be TRUE to make plots and maps
    'make_plots': True,
    'make_maps': True,
    'print_from_simulations': True,
    'operator_strength': 0,
    'verification_cost': 25,
    'sensitivity': {'perform': False,
                    'program': 'OGI',
                    'batch': [True, 2]}
}<|MERGE_RESOLUTION|>--- conflicted
+++ resolved
@@ -39,30 +39,18 @@
     },
     'program_name': 'P_aircraft',
     'n_simulations': 2, 	# Minimum of 2 simulations to get batch plots
-<<<<<<< HEAD
     'timesteps': 300,  	# Up to ~5600 for 16 year nc file
-=======
-    'timesteps': 2000,  	# Up to ~5600 for 16 year nc file
->>>>>>> c71c1a03
     'n_processes': None,
     'start_year': 2017,
     'UTC_offset': -6,
     'time_offsite': 'time_offsite_ground.csv',
-<<<<<<< HEAD
-    'weather_file': "ERA5_AB_1x1_hourly_2015_2020.nc",
-=======
     'weather_file': "ERA5_AB_1x1_hourly_2015_2019.nc",
->>>>>>> c71c1a03
     'weather_is_hourly': False,
     'infrastructure_file': 'facility_list_template.csv',
     'leak_file': 'leak_rates.csv',
     'count_file': 'leak_counts.csv',
     'vent_file': 'site_rates.csv',
-<<<<<<< HEAD
     'site_samples': [True, 50],
-=======
-    'site_samples': [True, 500],
->>>>>>> c71c1a03
     # If True, will overwrite global Leak Dist
     'subtype_distributions': [False, 'subtype_distributions.csv'],
     # If True, will overwrite site-specific times with subtype times

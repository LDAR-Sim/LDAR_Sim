--- conflicted
+++ resolved
@@ -19,30 +19,18 @@
     },
     'program_name': 'P_ref',
     'n_simulations': 2, 	# Minimum of 2 simulations to get batch plots
-<<<<<<< HEAD
     'timesteps': 300,  	# Up to ~5600 for 16 year nc file
     'n_processes': None,
     'start_year': 2017,
     'UTC_offset': -6,
-    'weather_file': "ERA5_AB_1x1_hourly_2015_2020.nc",
-=======
-    'timesteps': 2000,  	# Up to ~5600 for 16 year nc file
-    'n_processes': None,
-    'start_year': 2017,
-    'UTC_offset': -6,
     'weather_file': "ERA5_AB_1x1_hourly_2015_2019.nc",
->>>>>>> 211b19a5
     'weather_is_hourly': False,
     'infrastructure_file': 'facility_list_template.csv',
     'leak_file': 'leak_rates.csv',
     'count_file': 'leak_counts.csv',
     'vent_file': 'site_rates.csv',
     'time_offsite': 'time_offsite_ground.csv',
-<<<<<<< HEAD
     'site_samples': [True, 50],
-=======
-    'site_samples': [True, 500],
->>>>>>> 211b19a5
     # If True, will overwrite global Leak Dist
     'subtype_distributions': [False, 'subtype_distributions.csv'],
     # If True, will overwrite site-specific times with subtype times

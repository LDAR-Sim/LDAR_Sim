--- conflicted
+++ resolved
@@ -8,11 +8,8 @@
 **/outputs/
 *.nc
 *.p
-<<<<<<< HEAD
 *.DS_Store
-=======
 **/build/
->>>>>>> 28a7bc2f
 # Include
 !ERA5_2017_2020_AB.nc
 **/generator/

--- conflicted
+++ resolved
@@ -1,6 +1,9 @@
 # Change Log
 
-<<<<<<< HEAD
+## 2023-05
+
+1. **Requirements update** Requirements have been updated to allow users to use newest versions of libraries and python 3.11 for the conda environment.
+
 ## 2022-11
 
 1. **Survey Scheduling bug fixes**  Bug fixes made to survey scheduling for mobile methods.
@@ -11,10 +14,6 @@
 2. **Added new parameter min_time_bt_surveys** Added a new parameter for setting value of minimum time that must pass between surveys, this is now the value used for determining when to add sites to survey pool.
 
     ***_min_time_bt_surveys*** can be set like ***_RS*** or ***_time*** in the infrastructure file.
-=======
-## 2023-05
-1. **Requirements update** Requirements have been updated to allow users to use newest versions of libraries and python 3.11 for the conda environment.
->>>>>>> 9d0239c5
 
 ## 2022-09
 
